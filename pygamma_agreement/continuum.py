# The MIT License (MIT)

# Copyright (c) 2020-2021 CoML

# Permission is hereby granted, free of charge, to any person obtaining a copy
# of this software and associated documentation files (the "Software"), to deal
# in the Software without restriction, including without limitation the rights
# to use, copy, modify, merge, publish, distribute, sublicense, and/or sell
# copies of the Software, and to permit persons to whom the Software is
# furnished to do so, subject to the following conditions:

# The above copyright notice and this permission notice shall be included in
# all copies or substantial portions of the Software.

# THE SOFTWARE IS PROVIDED "AS IS", WITHOUT WARRANTY OF ANY KIND, EXPRESS OR
# IMPLIED, INCLUDING BUT NOT LIMITED TO THE WARRANTIES OF MERCHANTABILITY,
# FITNESS FOR A PARTICULAR PURPOSE AND NONINFRINGEMENT. IN NO EVENT SHALL THE
# AUTHORS OR COPYRIGHT HOLDERS BE LIABLE FOR ANY CLAIM, DAMAGES OR OTHER
# LIABILITY, WHETHER IN AN ACTION OF CONTRACT, TORT OR OTHERWISE, ARISING FROM,
# OUT OF OR IN CONNECTION WITH THE SOFTWARE OR THE USE OR OTHER DEALINGS IN THE
# SOFTWARE.

# AUTHORS
# Rachid RIAD, Hadrien TITEUX, Léopold FAVRE
"""
##########
Continuum and corpus
##########
"""
import csv
import logging
import os
from copy import deepcopy
from dataclasses import dataclass
from functools import total_ordering
from concurrent.futures import ThreadPoolExecutor
from pathlib import Path
from typing import Optional, Tuple, List, Union, TYPE_CHECKING, Generator

import cvxpy as cp
import matplotlib.pyplot as plt
import numpy as np
from pyannote.core import Annotation, Segment, Timeline
from pyannote.database.util import load_rttm
from sortedcontainers import SortedDict, SortedSet
from typing_extensions import Literal

from .dissimilarity import AbstractDissimilarity

if TYPE_CHECKING:
    from .alignment import UnitaryAlignment, Alignment
    from .sampler import AbstractContinuumSampler, StatisticalContinuumSampler

CHUNK_SIZE = (10**6) // os.cpu_count()

# defining Annotator type
Annotator = str
PivotType = Literal["float_pivot", "int_pivot"]
PrecisionLevel = Literal["high", "medium", "low"]

# percentages for the precision
PRECISION_LEVEL = {
    "high": 0.01,
    "medium": 0.02,
    "low": 0.1
}



@total_ordering
@dataclass(frozen=True, eq=True)
class Unit:
    """
    Represents an annotated unit, e.g., a time segment and (optionally)
    a text annotation. Can be sorted or used in a set. If two units share
    the same time segment, they're sorted alphabetically using their
    annotation. The `None` annotation is first in the "alphabet"

    >>> new_unit = Unit(segment=Segment(17.5, 21.3), annotation='Verb')
    >>> new_unit.segment.start, new_unit.segment.end
    17.5, 21.3
    >>> new_unit.annotation
    'Verb'
    """
    segment: Segment
    annotation: Optional[str] = None

    def __lt__(self, other: 'Unit'):
        if self.segment == other.segment:
            if self.annotation is None:
                return True
            elif other.annotation is None:
                return False
            else:
                return self.annotation < other.annotation
        else:
            return self.segment < other.segment


class Continuum:
    """
    Representation of a continuum, i.e a set of annotated segments by multiple annotators.
    It is implemented as a dictionnary of sets (all sorted) :

    ``{'annotator1': {unit1, ...}, ...}``
    """
    uri: str
    _annotations: SortedDict
    bound_inf: float
    bound_sup: float

    def __init__(self, uri: Optional[str] = None):
        """
        Default constructor.

        Parameters
        ----------
        uri: optional str
            name of annotated resource (e.g. audio or video file)
        """
        self.uri = uri
        # Structure {annotator -> SortedSet}
        self._annotations: SortedDict = SortedDict()
        self._categories: SortedSet = SortedSet()
        self.bound_inf = 0.0
        self.bound_sup = 0.0

        self.best_window_size = np.inf
        # Default best window size. Re-measure it with self.measure_best_window_size

    @classmethod
    def from_csv(cls,
                 path: Union[str, Path],
                 discard_invalid_rows=True,
                 delimiter: str = ","):
        """
        Load annotations from a CSV file , with structure
        annotator, category, segment_start, segment_end.

        .. warning::

            The CSV file mustn't have any header

        Parameters
        ----------
        path: Path or str
            Path to the CSV file storing annotations
        discard_invalid_rows: bool
            If set, every invalid row is ignored when parsing the file.
        delimiter: str
            CSV columns delimiter. Defaults to ','

        Returns
        -------
        Continuum:
            New continuum object loaded from the CSV

        """
        if isinstance(path, str):
            path = Path(path)

        continuum = cls()
        with open(path) as csv_file:
            reader = csv.reader(csv_file, delimiter=delimiter)
            for row in reader:
                seg = Segment(float(row[2]), float(row[3]))
                try:
                    continuum.add(row[0], seg, row[1])
                except ValueError as e:
                    if discard_invalid_rows:
                        print(f"Discarded invalid segment : {str(e)}")
                    else:
                        raise e
        return continuum

    @classmethod
    def from_rttm(cls, path: Union[str, Path]) -> 'Continuum':
        """
        Load annotations from a RTTM file. The file name field will be used
        as an annotation's annotator

        Parameters
        ----------
        path: Path or str
            Path to the CSV file storing annotations

        Returns
        -------
        continuum : Continuum
            New continuum object loaded from the RTTM file
        """
        annotations = load_rttm(str(path))
        continuum = cls()
        for uri, annot in annotations.items():
            continuum.add_annotation(uri, annot)
        return continuum

    def copy_flush(self) -> 'Continuum':
        """
        Returns a copy of the continuum without any annotators/annotations, but with every other information
        """
        continuum = Continuum(self.uri)
        continuum.bound_inf, continuum.bound_sup = self.bound_inf, self.bound_sup
        continuum.best_window_size = self.best_window_size
        return continuum

    def copy(self) -> 'Continuum':
        """
        Makes a copy of the current continuum.

        Returns
        -------
        continuum: Continuum
        """
        continuum = Continuum(self.uri)
        continuum._annotations = deepcopy(self._annotations)
        continuum.bound_inf, continuum.bound_sup = self.bound_inf, self.bound_sup
        continuum.best_window_size = self.best_window_size
        return continuum

    def __bool__(self):
        """Truthiness, basically tests for emptiness

        >>> if continuum:
        ...    # continuum is not empty
        ... else:
        ...    # continuum is empty
        """
        return not all(len(annotations) == 0 for annotations in self._annotations.values())

    def __len__(self):
        return len(self._annotations)

    @property
    def num_units(self) -> int:
        """Total number of units in the continuum."""
        return sum(len(units) for units in self._annotations.values())

    @property
    def categories(self) -> SortedSet:
        """Returns the (alphabetically) sorted set of all the continuum's annotations's categories."""
        return self._categories

    @property
    def category_weights(self) -> SortedDict:
        """
        Returns a dictionary where the keys are the categories in the continuum, and a key's value
        is the proportion of occurrence of the category in the continuum.
        """
        weights = SortedDict()
        nb_units = 0
        for _, unit in self:
            nb_units += 1
            if unit.annotation not in weights:
                weights[unit.annotation] = 1
            else:
                weights[unit.annotation] += 1
        for annotation in weights.keys():
            weights[annotation] /= nb_units
        return weights

    @property
    def bounds(self) -> Tuple[float, float]:
        """Bounds of the continuum. Initially defined as (0, 0),
        they grow as annotations are added."""
        return self.bound_inf, self.bound_sup

    @property
    def num_annotators(self) -> int:
        """Number of annotators"""
        return len(self._annotations)

    @property
    def avg_num_annotations_per_annotator(self) -> float:
        """Average number of annotated segments per annotator"""
        return self.num_units / self.num_annotators

    @property
    def max_num_annotations_per_annotator(self):
        """The maximum number of annotated segments an annotator has
        in this continuum"""
        max_num_annotations_per_annotator = 0
        for annotator in self._annotations:
            max_num_annotations_per_annotator = np.max(
                [max_num_annotations_per_annotator,
                 len(self[annotator])])
        return max_num_annotations_per_annotator

    @property
    def avg_length_unit(self) -> float:
        """Mean of the annotated segments' durations"""
        return sum(unit.segment.duration for _, unit in self) / self.num_units

    def add_annotator(self,  annotator: Annotator):
        """
        Adds the annotator to the set, with no annotated segment. Does nothing if already present.
        """
        if annotator not in self._annotations:
            self._annotations[annotator] = SortedSet()

    def add(self, annotator: Annotator, segment: Segment, annotation: Optional[str] = None):
        """
        Add a segment to the continuum

        Parameters
        ----------
        annotator: Annotator (str)
            The annotator that produced the added annotation
        segment: `pyannote.core.Segment`
            The segment for that annotation
        annotation: optional str
            That segment's annotation, if any.
        """
        if segment.duration == 0.0:
            raise ValueError("Tried adding segment of duration 0.0")

        if annotator not in self._annotations:
            self._annotations[annotator] = SortedSet()
        self._categories.add(annotation)
        self._annotations[annotator].add(Unit(segment, annotation))
        self.bound_inf = min(self.bound_inf, segment.start)
        self.bound_sup = max(self.bound_sup, segment.end)

    def add_annotation(self, annotator: Annotator, annotation: Annotation):
        """
        Add a full pyannote annotation to the continuum.

        Parameters
        ----------
        annotator: Annotator (str)
            A string id for the annotator who produced that annotation.
        annotation: pyannote.core.Annotation
            A pyannote `Annotation` object. If a label is present for a given
            segment, it will be considered as that label's annotation.
        """
        for segment, _, label in annotation.itertracks(yield_label=True):
            self.add(annotator, segment, label)

    def add_timeline(self, annotator: Annotator, timeline: Timeline):
        """
        Add a full pyannote timeline to the continuum.

        Parameters
        ----------
        annotator: Annotator (str)
            A string id for the annotator who produced that timeline.
        timeline: `pyannote.core.Timeline`
            A pyannote `Annotation` object. No annotation will be attached to
            segments.
        """
        for segment in timeline:
            self.add(annotator, segment)

    def add_textgrid(self,
                     annotator: Annotator,
                     tg_path: Union[str, Path],
                     selected_tiers: Optional[List[str]] = None,
                     use_tier_as_annotation: bool = False):
        """
        Add a textgrid file's content to the Continuum

        Parameters
        ----------
        annotator: Annotator (str)
            A string id for the annotator who produced that TextGrid.
        tg_path: `Path` or str
            Path to the textgrid file.
        selected_tiers: optional list of str
            If set, will drop tiers that are not contained in this list.
        use_tier_as_annotation: optional bool
            If True, the annotation for each non-empty interval will be the name
            of its parent Tier.
        """
        from textgrid import TextGrid, IntervalTier
        tg = TextGrid.fromFile(str(tg_path))
        for tier_name in tg.getNames():
            if selected_tiers is not None and tier_name not in selected_tiers:
                continue
            tier: IntervalTier = tg.getFirst(tier_name)
            for interval in tier:
                if not interval.mark:
                    continue

                if use_tier_as_annotation:
                    self.add(annotator,
                             Segment(interval.minTime, interval.maxTime),
                             tier_name)
                else:
                    self.add(annotator,
                             Segment(interval.minTime, interval.maxTime),
                             interval.mark)

    def add_elan(self,
                 annotator: Annotator,
                 eaf_path: Union[str, Path],
                 selected_tiers: Optional[List[str]] = None,
                 use_tier_as_annotation: bool = False):
        """
        Add an Elan (.eaf) file's content to the Continuum

        Parameters
        ----------
        annotator: Annotator (str)
            A string id for the annotator who produced that ELAN file.
        eaf_path: `Path` or str
            Path to the .eaf (ELAN) file.
        selected_tiers: optional list of str
            If set, will drop tiers that are not contained in this list.
        use_tier_as_annotation: optional bool
            If True, the annotation for each non-empty interval will be the name
            of its parent Tier.
        """
        from pympi import Eaf
        eaf = Eaf(eaf_path)
        for tier_name in eaf.get_tier_names():
            if selected_tiers is not None and tier_name not in selected_tiers:
                continue
            for start, end, value in eaf.get_annotation_data_for_tier(tier_name):
                if use_tier_as_annotation:
                    self.add(annotator, Segment(start, end), tier_name)
                else:
                    self.add(annotator, Segment(start, end), value)

    def merge(self, continuum: 'Continuum', in_place: bool = False) -> Optional['Continuum']:
        """
        Merge two Continuua together. Units from the same annotators
        are also merged together (with the usual order of units).

        Parameters
        ----------
        continuum: Continuum
            other continuum to merge into the current one.
        in_place: bool
            If set to true, the merge is done in place, and the current
            continuum (self) is the one being modified. A new continuum
            resulting in the merge is returned otherwise.

        Returns
        -------
        Continuum, optional: Returns the merged copy if in_place is set to True.
        """
        current_cont = self if in_place else self.copy()
        for annotator, unit in continuum:
            current_cont.add(annotator, unit.segment, unit.annotation)
        if not in_place:
            return current_cont

    def __add__(self, other: 'Continuum'):
        """
        Same as a "not-in-place" merge.

        Parameters
        ----------
        other: Continuum
            the continuum to merge into `self`
        """
        return self.merge(other, in_place=False)

    def __getitem__(self, keys: Union[str, Tuple[str, int]]) -> Union[SortedSet, Unit]:
        """Get the set of annotations from an annotator, or a specific annotation.
        (Deep copies are returned to ensure some constraints cannot be violated)

        >>> continuum['Alex']
        SortedSet([Unit(segment=<Segment(2, 9)>, annotation='1'), Unit(segment=<Segment(11, 17)>, ...
        >>> continuum['Alex', 0]
        Unit(segment=<Segment(2, 9)>, annotation='1')

        Parameters
        ----------
        keys: Annotator or Annotator,int


        Raises
        ------
        KeyError
        """
        try:
            if isinstance(keys, str):
                return deepcopy(self._annotations[keys])
            else:
                annotator, idx = keys
                try:
                    return deepcopy(self._annotations[annotator][idx])
                except IndexError:
                    raise IndexError(f'index {idx} of annotations by {annotator} is out of range')
        except KeyError:
            raise KeyError('key must be either Annotator (from the continuum) or (Annotator, int)')

    def __iter__(self) -> Generator[Tuple[Annotator, Unit], None, None]:
        """
        Iterates over (annotator, unit) tuples for every unit in the continuum.
        """
        for annotator, annotations in self._annotations.items():
            for unit in annotations:
                yield annotator, unit

    def iter_annotator(self, annotator: Annotator) -> Generator[Unit, None, None]:
        """
        Iterates over the annotations of the given annotator.

        Raises
        ------
        KeyError
            If the annotators is not on this continuum.
        """
        for unit in self._annotations[annotator]:
            yield unit

    def remove(self, annotator: Annotator, unit: Unit):
        """
        Removes the given unit from the given annotator's annotations.
        Keeps the bounds of the continuum as they are.
        Raises
        ------
        KeyError
            if the unit is not from the annotator's annotations.
        """
        annotations: SortedSet = self._annotations[annotator]
        annotations.remove(unit)

    @property
    def annotators(self) -> SortedSet:
        """Returns a sorted set of the annotators in the Continuum

        >>> self.annotators:
        ... SortedSet(["annotator_a", "annotator_b", "annot_ref"])
        """
        return SortedSet(self._annotations.keys())

    def iterunits(self, annotator: Annotator):
        """Iterate over units from the given annotator
        (in chronological and alphabetical order if annotations are present)

        >>> for unit in self.iterunits("Max"):
        ...     # do something with the unit
        """
        return iter(self._annotations[annotator])

    def get_first_window(self, dissimilarity: AbstractDissimilarity, w: int = 1) -> Tuple['Continuum', float]:
        """
        Returns a tuple (continuum, x_limit), where :
            - Before x_limit, there are the (w * nb_annotators) leftmost annotations
              of the continuum.
            - After x_limit, there are (approximately) all the annotations from the continuum
              that have a dissimilarity lower than (delta_empty * nb_annotators) with the annotations
              before x_limit.
        """
        # Everything is converted to zippable lists. This is necessary for this method to have
        # a simple and known complexity for choosing the most advantageous window size.
        annotators = list(self.annotators)
        annotations = list(self._annotations.values())
        sizes = list(map(len, annotations))
        indexes = [0] * len(annotators)  # Indexes for "advancing" homogeneously in the continuum

        smallest_unit = Unit(Segment(-np.inf, -np.inf), None)

        window = Continuum()
        for annotator in annotators:
            window.add_annotator(annotator)
        taken_units = 0
        rightmost_unit = smallest_unit
        to_take = min(float(np.sum(sizes)), w * self.num_annotators)
        while taken_units < to_take:  # At least (nb_annotators * w) units

            x_limit = np.inf
            for units, index, size in zip(annotations, indexes, sizes):  # Taking the rightmost unit not already taken
                if index >= size:  # All annotations have been consumed
                    continue
                unit = units[index]
                x_limit = min(x_limit, unit.segment.end)

            for i, (annotator, units, index, size) in enumerate(zip(annotators, annotations, indexes, sizes)):
                if index >= size:  # All annotations have been consumed
                    continue
                unit = units[index]  # Adding the units before x_limit. This will take between 1 and nb_annotator units.
                if unit.segment.end <= x_limit:
                    window.add(annotator, unit.segment, unit.annotation)
                    rightmost_unit = max(unit, rightmost_unit)  # Rightmost taken unit is kept
                    taken_units += 1                            # for selection of additionnal units.
                    indexes[i] += 1

        x_limit = window.bound_sup

        # Now we add the additionnal annotations, "reachable" from those already selected.
        for annotator, units, index, size in zip(annotators, annotations, indexes, sizes):
            while index < size:
                unit = units[index]
                if dissimilarity.d(rightmost_unit, unit) > dissimilarity.delta_empty * self.num_annotators:
                    break
                window.add(annotator, unit.segment, unit.annotation)
                index += 1
        return window, x_limit

    def get_fast_alignment(self, dissimilarity: AbstractDissimilarity, window_size: int) -> 'Alignment':
        """Returns an 'approximation' of the best alignment (Very likely to be the actual best alignment for
         continua with limited overlapping)"""
        from .alignment import Alignment
        copy = self.copy()
        unitary_alignments = []
        disorders = []

        while copy:
            window, x_limit = copy.get_first_window(dissimilarity, window_size)
            # Window contains each annotator's first annotations
            # We retain only the leftmost unitary alignment in the best alignment of the window,
            # as it is the most likely to be in the global best alignment
            best_alignment = window.get_best_alignment(dissimilarity)
            for chosen in best_alignment.take_until_limit(x_limit):
                unitary_alignments.append(chosen)
                disorders.append(chosen.disorder)
                for annotator, unit in chosen.n_tuple:
                    if unit is not None:
                        copy.remove(annotator, unit)  # Now we remove the units from the chosen alignment.
        return Alignment(unitary_alignments,
                         self,
                         check_validity=False,  # Validity has been thoroughly tested
                         disorder=np.sum(disorders) / self.avg_num_annotations_per_annotator)

    def measure_best_window_size(self, dissimilarity: AbstractDissimilarity):
        """
        Sets the best window size for computing the fast-gamma of this continuum, by using the
        sampling the computing complexity function.
        """
        smallest_window, _ = self.get_first_window(dissimilarity, 1)
        smallest_window.get_best_alignment(dissimilarity)

        s = smallest_window.max_num_annotations_per_annotator
        n = int(self.avg_num_annotations_per_annotator)
        p = int(self.num_annotators)

        window_sizes = np.arange(1, max(2, self.max_num_annotations_per_annotator))
        numba_factor = 1/20

        def f(w):
            return (n * p +  # Copying the continuum
                    + ((n - w) * p / 2 + 2 * p + (w + s * p) * p  # getting first window
                        + (n - w) * p / 2 + numba_factor * (w + s) ** p  # getting best alignment
                        + (w + s) * p * np.log2((w + s) * p) + w * p  # getting the w leftmost alignments & adding them
                       ) * (n / w))

        # adding the log factorial corresponds to the emptying-the-continuum-unit-by-unit time.
        logfactorials = np.log2(window_sizes)
        for i in range(1, len(logfactorials)):
            logfactorials[i] += logfactorials[i - 1]

        times = f(window_sizes) + p * logfactorials

        min_index = np.argmin(times)
        if times[min_index] < n * p + numba_factor * n**p:  # Check is fast-gamma is advantageous compared to gamma
            self.best_window_size = window_sizes[min_index]
        else:
            logging.warning("Fast-gamma disadvantageous, using normal gamma.")

    def get_best_alignment(self, dissimilarity: AbstractDissimilarity) -> 'Alignment':
        """
        Returns the best alignment of the continuum for the given dissimilarity. This alignment comes
        with the associated disorder, so you can obtain it in constant time with alignment.disorder.
        Beware that the computational complexity of the algorithm is very high
        :math:`(O(p_1 \\times p_2 \\times ... \\times p_n)` where :math:`p_i` is the number
        of annotations of annotator :math:`i`).

        Parameters
        ----------
        dissimilarity: AbstractDissimilarity
            the dissimilarity that will be used to compute unit-to-unit disorder.
        """
        assert len(self.annotators) >= 2 and self, "Disorder cannot be computed with less than two annotators, or " \
                                                   "without annotations."

        nb_unit_per_annot = []
        for annotator, arr in self._annotations.items():
            # assert len(arr) > 0, f"Disorder cannot be computed because annotator {annotator} has no annotations."
            nb_unit_per_annot.append(len(arr) + 1)

        disorders, possible_unitary_alignments = dissimilarity.valid_alignments(self)

        # Definition of the integer linear program
        n = len(disorders)

        true_units_ids = []
        num_units = 0
        for units in self._annotations.values():
            true_units_ids.append(np.arange(num_units, num_units + len(units)).astype(np.int32))
            num_units += len(units)

        # Constraints matrix ("every unit must appear once and only once")
        A = np.zeros((num_units, n))
        for p_id, unit_ids_tuple in enumerate(possible_unitary_alignments):
            for annotator_id, unit_id in enumerate(unit_ids_tuple):
                if unit_id != len(true_units_ids[annotator_id]):
                    A[true_units_ids[annotator_id][unit_id], p_id] = 1

        # we don't actually care about the optimal loss value
        x = cp.Variable(shape=(n,), boolean=True)
        try:
            import cylp
            cp.Problem(cp.Minimize(disorders.T @ x), [A @ x == 1]).solve(solver=cp.CBC)
        except (ImportError, cp.SolverError):
            logging.warning("CBC solver not installed. Using GLPK.")
            matmul = A @ x
            cp.Problem(cp.Minimize(disorders.T @ x), [1 <= matmul, matmul <= 1]).solve(solver=cp.GLPK_MI)
        assert x.value is not None, "The linear solver couldn't find an alignment with minimal disorder " \
                                    "(likely because the amount of possible unitary alignments was too high)"
        # compare with 0.9 as cvxpy returns 1.000 or small values i.e. 10e-14
        chosen_alignments_ids, = np.where(x.value > 0.9)

        chosen_alignments: np.ndarray = possible_unitary_alignments[chosen_alignments_ids]
        alignments_disorders: np.ndarray = disorders[chosen_alignments_ids]

        from .alignment import UnitaryAlignment, Alignment

        set_unitary_alignements = []
        for alignment_id, alignment in enumerate(chosen_alignments):
            u_align_tuple = []
            for annotator_id, unit_id in enumerate(alignment):
                annotator, units = self._annotations.peekitem(annotator_id)
                try:
                    unit = units[unit_id]
                    u_align_tuple.append((annotator, unit))
                except IndexError:  # it's a "null unit"
                    u_align_tuple.append((annotator, None))
            unitary_alignment = UnitaryAlignment(list(u_align_tuple))
            unitary_alignment.disorder = alignments_disorders[alignment_id]
            set_unitary_alignements.append(unitary_alignment)
        return Alignment(set_unitary_alignements,
                         continuum=self,
                         # Validity of results from get_best_alignments have been thoroughly tested :
                         check_validity=False,
                         disorder=alignments_disorders.sum() / self.avg_num_annotations_per_annotator)

    def compute_gamma(self,
                      dissimilarity: Optional['AbstractDissimilarity'] = None,
                      n_samples: int = 30,
                      precision_level: Optional[Union[float, PrecisionLevel]] = None,
                      ground_truth_annotators: Optional[SortedSet] = None,
                      sampler: 'AbstractContinuumSampler' = None,
                      fast: bool = False) -> 'GammaResults':
        """

        Parameters
        ----------
        dissimilarity: AbstractDissimilarity, optional
            dissimilarity instance. Used to compute the disorder between units. If not set, it defaults
            to the combined categorical dissimilarity with parameters taken from the java implementation.
        n_samples: optional int
            number of random continuum sampled from this continuum  used to
            estimate the gamma measure
        precision_level: optional float or "high", "medium", "low"
            error percentage of the gamma estimation. If a literal
            precision level is passed (e.g. "medium"), the corresponding numerical
            value will be used (high: 1%, medium: 2%, low : 5%)
        ground_truth_annotators: SortedSet of str
            if set, the random continuua will only be sampled from these
            annotators. This should be used when you want to compare a prediction
            against some ground truth annotation.
        sampler: AbstractContinuumSampler
            Sampler object, which implements a sampling strategy for creating random continuua used
            to calculate the expected disorder. If not set, defaults to the Statistical continuum sampler
        fast:
<<<<<<< HEAD
            Sets the algorithm to the much faster fast-gamma. It's supposed to be less precise, but usually isn't.
            Performance gains and precision are explained in the Performance section of the documentation.
=======
            Sets the algorithm for computing gamma.
            Might be less precise than the "canonical" algorithm from Mathet 2015.
>>>>>>> 889fbf5f
        """
        from .dissimilarity import CombinedCategoricalDissimilarity
        if dissimilarity is None:
            dissimilarity = CombinedCategoricalDissimilarity()

        if sampler is None:
            from .sampler import StatisticalContinuumSampler
            sampler = StatisticalContinuumSampler()
        sampler.init_sampling(self, ground_truth_annotators)

        if fast:
            job = _compute_fast_alignment_job
            self.measure_best_window_size(dissimilarity)
        else:
            job = _compute_best_alignment_job

        # Multithreaded computation of sample disorder
        with ThreadPoolExecutor(max_workers=os.cpu_count()) as p:
            # computation of best alignment in advance
            best_alignment_task = p.submit(job,
                                           *(dissimilarity, self))
            best_alignment = best_alignment_task.result()
            logging.info("Best alignment obtained...")

            result_pool = [
                # Step one : computing the disorders of a batch of random samples from the continuum (done in parallel)
                p.submit(job,
                         *(dissimilarity, sampler.sample_from_continuum))
                for _ in range(n_samples)
            ]
            chance_best_alignments: List[Alignment] = []
            chance_disorders: List[float] = []

            logging.info(f"Starting computation for a batch of {n_samples} random samples...")
            for i, result in enumerate(result_pool):
                chance_best_alignments.append(result.result())
                logging.info(f"finished computation of random sample dissimilarity {i + 1}/{n_samples}")
                chance_disorders.append(chance_best_alignments[-1].disorder)
            logging.info("done.")

            if precision_level is not None:
                if isinstance(precision_level, str):
                    precision_level = PRECISION_LEVEL[precision_level]
                assert 0 < precision_level < 1.0
                # If the variation of the disorders of the samples si too high, others are generated.
                # taken from subsection 5.3 of the original paper
                # confidence at 95%, i.e., 1.96
                variation_coeff = np.std(chance_disorders) / np.mean(chance_disorders)
                confidence = 1.96
                required_samples = np.ceil((variation_coeff * confidence / precision_level) ** 2).astype(np.int32)
                if required_samples > n_samples:
                    logging.info(f"Computing second batch of {required_samples - n_samples} "
                                 f"because variation was too high.")
                    result_pool = [
                        p.submit(job,
                                 *(dissimilarity, sampler.sample_from_continuum))
                        for _ in range(required_samples - n_samples)
                    ]
                    for i, result in enumerate(result_pool):
                        chance_best_alignments.append(result.result())
                        logging.info(f"finished computation of additionnal random sample dissimilarity "
                                     f"{i + 1}/{required_samples - n_samples}")
                    logging.info("done.")

        return GammaResults(
            best_alignment=best_alignment,
            chance_alignments=chance_best_alignments,
            precision_level=precision_level,
            dissimilarity=dissimilarity
        )

    def to_csv(self, path: Union[str, Path], delimiter=","):
        if isinstance(path, str):
            path = Path(path)
        with open(path, "w") as csv_file:
            writer = csv.writer(csv_file, delimiter=delimiter)
            for annotator, unit in self:
                writer.writerow([annotator, unit.annotation,
                                 unit.segment.start, unit.segment.end])

    def _repr_png_(self):
        """IPython notebook support

        See also
        --------
        :mod:`pygamma_agreement.notebook`
        """

        from .notebook import repr_continuum
        return repr_continuum(self)


@dataclass
class GammaResults:
    """
    Gamma results object. Stores the information about a gamma measure computation,
    used for getting the values of measures from the gamma family (gamma, gamma-cat and gamma-k).
    """
    best_alignment: 'Alignment'
    chance_alignments: List['Alignment']
    dissimilarity: AbstractDissimilarity
    precision_level: Optional[float] = None

    @property
    def n_samples(self):
        """Number of samples used for computation of the expected disorder."""
        return len(self.chance_alignments)

    @property
    def alignments_nb(self):
        """Number of unitary alignments in the best alignment."""
        return len(self.best_alignment.unitary_alignments)

    @property
    def observed_disorder(self) -> float:
        """Returns the disorder of the computed best alignment, i.e, the
        observed disagreement."""
        return self.best_alignment.disorder

    @property
    def expected_disorder(self) -> float:
        """Returns the expected disagreement for computed random samples, i.e.,
        the mean of the sampled continuua's disorders"""
        return float(np.mean([align.disorder for align in self.chance_alignments]))


    @property
    def approx_gamma_range(self):
        """Returns a tuple of the expected boundaries of the computed gamma,
         obtained using the expected disagreement and the precision level"""
        if self.precision_level is None:
            raise ValueError("No precision level has been set, cannot compute"
                             "the gamma boundaries")
        return (1 - self.observed_disorder / (self.expected_disorder *
                (1 - self.precision_level)),
                1 - self.observed_disorder / (self.expected_disorder *
                (1 + self.precision_level)))

    @property
    def gamma(self) -> float:
        """Returns the gamma value"""
        observed_disorder = self.observed_disorder
        if observed_disorder == 0:
            return 1
        return 1 - observed_disorder / self.expected_disorder

    @property
    def gamma_cat(self) -> float:
        """Returns the gamma-cat value"""
        with ThreadPoolExecutor(max_workers=os.cpu_count()) as p:

            observed_disorder_job = p.submit(_compute_gamma_k_job,
                                             *(self.dissimilarity, self.best_alignment, None))

            chance_disorders_jobs = [
                p.submit(_compute_gamma_k_job,
                         *(self.dissimilarity, alignment, None))
                for alignment in self.chance_alignments
            ]
            observed_disorder = observed_disorder_job.result()
            if observed_disorder == 0:
                return 1
            expected_disorder = float(np.mean(np.array([job_res.result() for job_res in chance_disorders_jobs])))

        return 1 - observed_disorder / expected_disorder

    def gamma_k(self, category: str) -> float:
        """Returns the gamma-k value for the given category"""
        with ThreadPoolExecutor(max_workers=os.cpu_count()) as p:
            observed_disorder_job = p.submit(_compute_gamma_k_job,
                                             *(self.dissimilarity, self.best_alignment, category))

            chance_disorders_jobs = [
                p.submit(_compute_gamma_k_job,
                         *(self.dissimilarity, alignment, category))
                for alignment in self.chance_alignments
            ]
            observed_disorder = observed_disorder_job.result()
            if observed_disorder == 0:
                return 1
            expected_disorder = float(np.mean(np.array([job_res.result() for job_res in chance_disorders_jobs])))

        return 1 - observed_disorder / expected_disorder


def _compute_best_alignment_job(dissimilarity: AbstractDissimilarity,
                                continuum: Continuum):
    """
    Function used to launch a multiprocessed job for calculating the best aligment of a continuum
    using the given dissimilarity.
    """
    return continuum.get_best_alignment(dissimilarity)


def _compute_fast_alignment_job(dissimilarity: AbstractDissimilarity,
                                continuum: Continuum):
    """
    Function used to launch a multiprocessed job for calculating an approximation of
    the best aligment of a continuum, using the given dissimilarity.
    """
    if continuum.best_window_size == np.inf:  # window size is set to infinity when normal gamma is better.
        return continuum.get_best_alignment(dissimilarity)
    return continuum.get_fast_alignment(dissimilarity, continuum.best_window_size)

def _compute_gamma_k_job(dissimilarity: AbstractDissimilarity,
                         alignment: 'Alignment',
                         category: Optional[str]):
    return alignment.gamma_k_disorder(dissimilarity, category)<|MERGE_RESOLUTION|>--- conflicted
+++ resolved
@@ -757,13 +757,9 @@
             Sampler object, which implements a sampling strategy for creating random continuua used
             to calculate the expected disorder. If not set, defaults to the Statistical continuum sampler
         fast:
-<<<<<<< HEAD
-            Sets the algorithm to the much faster fast-gamma. It's supposed to be less precise, but usually isn't.
+            Sets the algorithm to the much faster fast-gamma. It's supposed to be less precise than the "canonical"
+            algorithm from Mathet 2015, but usually isn't.
             Performance gains and precision are explained in the Performance section of the documentation.
-=======
-            Sets the algorithm for computing gamma.
-            Might be less precise than the "canonical" algorithm from Mathet 2015.
->>>>>>> 889fbf5f
         """
         from .dissimilarity import CombinedCategoricalDissimilarity
         if dissimilarity is None:
