# The MIT License (MIT)

# Copyright (c) 2020-2021 CoML

# Permission is hereby granted, free of charge, to any person obtaining a copy
# of this software and associated documentation files (the "Software"), to deal
# in the Software without restriction, including without limitation the rights
# to use, copy, modify, merge, publish, distribute, sublicense, and/or sell
# copies of the Software, and to permit persons to whom the Software is
# furnished to do so, subject to the following conditions:

# The above copyright notice and this permission notice shall be included in
# all copies or substantial portions of the Software.

# THE SOFTWARE IS PROVIDED "AS IS", WITHOUT WARRANTY OF ANY KIND, EXPRESS OR
# IMPLIED, INCLUDING BUT NOT LIMITED TO THE WARRANTIES OF MERCHANTABILITY,
# FITNESS FOR A PARTICULAR PURPOSE AND NONINFRINGEMENT. IN NO EVENT SHALL THE
# AUTHORS OR COPYRIGHT HOLDERS BE LIABLE FOR ANY CLAIM, DAMAGES OR OTHER
# LIABILITY, WHETHER IN AN ACTION OF CONTRACT, TORT OR OTHERWISE, ARISING FROM,
# OUT OF OR IN CONNECTION WITH THE SOFTWARE OR THE USE OR OTHER DEALINGS IN THE
# SOFTWARE.

# AUTHORS
# Rachid RIAD, Hadrien TITEUX, Léopold FAVRE
"""
##########
Continuum and corpus
##########
"""
import csv
import logging
import os
from concurrent.futures import ThreadPoolExecutor
from copy import deepcopy
from dataclasses import dataclass
from functools import total_ordering
from pathlib import Path
from typing import Optional, Tuple, List, Union, TYPE_CHECKING, Generator

import cvxpy as cp
import numpy as np
from pyannote.core import Annotation, Segment, Timeline
from pyannote.database.util import load_rttm
from sortedcontainers import SortedDict, SortedSet
from typing_extensions import Literal

from .dissimilarity import AbstractDissimilarity
from .numba_utils import build_A

if TYPE_CHECKING:
    from .alignment import UnitaryAlignment, Alignment, SoftAlignment
    from .sampler import AbstractContinuumSampler, StatisticalContinuumSampler

CHUNK_SIZE = (10**6) // os.cpu_count()

# defining Annotator type
Annotator = str
PivotType = Literal["float_pivot", "int_pivot"]
PrecisionLevel = Literal["high", "medium", "low"]

# percentages for the precision
PRECISION_LEVEL = {
    "high": 0.01,
    "medium": 0.02,
    "low": 0.1
}



@total_ordering
@dataclass(frozen=True, eq=True)
class Unit:
    """
    Represents an annotated unit, e.g., a time segment and (optionally)
    a text annotation. Can be sorted or used in a set. If two units share
    the same time segment, they're sorted alphabetically using their
    annotation. The `None` annotation is first in the "alphabet"

    >>> new_unit = Unit(segment=Segment(17.5, 21.3), annotation='Verb')
    >>> new_unit.segment.start, new_unit.segment.end
    17.5, 21.3
    >>> new_unit.annotation
    'Verb'
    """
    segment: Segment
    annotation: Optional[str] = None

    def __lt__(self, other: 'Unit'):
        if self.segment == other.segment:
            if self.annotation is None:
                return True
            elif other.annotation is None:
                return False
            else:
                return self.annotation < other.annotation
        else:
            return self.segment < other.segment


class Continuum:
    """
    Representation of a continuum, i.e a set of annotated segments by multiple annotators.
    It is implemented as a dictionnary of sets (all sorted) :

    ``{'annotator1': {unit1, ...}, ...}``
    """
    uri: str
    _annotations: SortedDict
    bound_inf: float
    bound_sup: float

    def __init__(self, uri: Optional[str] = None):
        """
        Default constructor.

        Parameters
        ----------
        uri: optional str
            name of annotated resource (e.g. audio or video file)
        """
        self.uri = uri
        # Structure {annotator -> SortedSet}
        self._annotations: SortedDict = SortedDict()
        self._categories: SortedSet = SortedSet()
        self.bound_inf = 0.0
        self.bound_sup = 0.0

        self.best_window_size = np.inf
        # Default best window size. Re-measure it with self.measure_best_window_size

    @classmethod
    def from_csv(cls,
                 path: Union[str, Path],
                 discard_invalid_rows=True,
                 delimiter: str = ","):
        """
        Load annotations from a CSV file , with structure
        annotator, category, segment_start, segment_end.

        .. warning::

            The CSV file mustn't have any header

        Parameters
        ----------
        path: Path or str
            Path to the CSV file storing annotations
        discard_invalid_rows: bool
            If set, every invalid row is ignored when parsing the file.
        delimiter: str
            CSV columns delimiter. Defaults to ','

        Returns
        -------
        Continuum:
            New continuum object loaded from the CSV

        """
        if isinstance(path, str):
            path = Path(path)

        continuum = cls()
        with open(path) as csv_file:
            reader = csv.reader(csv_file, delimiter=delimiter)
            for row in reader:
                seg = Segment(float(row[2]), float(row[3]))
                try:
                    continuum.add(row[0], seg, row[1])
                except ValueError as e:
                    if discard_invalid_rows:
                        print(f"Discarded invalid segment : {str(e)}")
                    else:
                        raise e
        return continuum

    @classmethod
    def from_rttm(cls, path: Union[str, Path]) -> 'Continuum':
        """
        Load annotations from a RTTM file. The file name field will be used
        as an annotation's annotator

        Parameters
        ----------
        path: Path or str
            Path to the RTTM file storing annotations

        Returns
        -------
        continuum : Continuum
            New continuum object loaded from the RTTM file
        """
        annotations = load_rttm(str(path))
        continuum = cls()
        for uri, annot in annotations.items():
            continuum.add_annotation(uri, annot)
        return continuum

    def copy_flush(self) -> 'Continuum':
        """
        Returns a copy of the continuum without any annotators/annotations, but with every other information
        """
        continuum = Continuum(self.uri)
        continuum.bound_inf, continuum.bound_sup = self.bound_inf, self.bound_sup
        continuum.best_window_size = self.best_window_size
        return continuum

    def copy(self) -> 'Continuum':
        """
        Makes a copy of the current continuum.

        Returns
        -------
        continuum: Continuum
        """
        continuum = Continuum(self.uri)
        continuum._annotations = deepcopy(self._annotations)
        continuum.bound_inf, continuum.bound_sup = self.bound_inf, self.bound_sup
        continuum.best_window_size = self.best_window_size
        return continuum

    def __bool__(self):
        """Truthiness, basically tests for emptiness

        >>> if continuum:
        ...    # continuum is not empty
        ... else:
        ...    # continuum is empty
        """
        return not all(len(annotations) == 0 for annotations in self._annotations.values())

    def __len__(self):
        return len(self._annotations)

    def __eq__(self, other: 'Continuum'):
        """Two continua are equal if and only if all their annotators and all
        their units are strictly equal"""

        if not isinstance(other, Continuum):
            return False
        for (my_annotator, my_unit), (other_annotator, other_unit) in zip(self, other):
            if my_annotator != other_annotator:
                return False
            elif my_unit != other_unit:
                return False

        return True

    @property
    def num_units(self) -> int:
        """Total number of units in the continuum."""
        return sum(len(units) for units in self._annotations.values())

    @property
    def categories(self) -> SortedSet:
        """Returns the (alphabetically) sorted set of all the continuum's annotations's categories."""
        return self._categories

    @property
    def category_weights(self) -> SortedDict:
        """
        Returns a dictionary where the keys are the categories in the continuum, and a key's value
        is the proportion of occurrence of the category in the continuum.
        """
        weights = SortedDict()
        nb_units = 0
        for _, unit in self:
            nb_units += 1
            if unit.annotation not in weights:
                weights[unit.annotation] = 1
            else:
                weights[unit.annotation] += 1
        for annotation in weights.keys():
            weights[annotation] /= nb_units
        return weights

    @property
    def bounds(self) -> Tuple[float, float]:
        """Bounds of the continuum. Initially defined as (0, 0),
        they grow as annotations are added."""
        return self.bound_inf, self.bound_sup

    @property
    def num_annotators(self) -> int:
        """Number of annotators"""
        return len(self._annotations)

    @property
    def avg_num_annotations_per_annotator(self) -> float:
        """Average number of annotated segments per annotator"""
        return self.num_units / self.num_annotators

    @property
    def max_num_annotations_per_annotator(self):
        """The maximum number of annotated segments an annotator has
        in this continuum"""
        max_num_annotations_per_annotator = 0
        for annotator in self._annotations:
            max_num_annotations_per_annotator = np.max(
                [max_num_annotations_per_annotator,
                 len(self[annotator])])
        return max_num_annotations_per_annotator

    @property
    def avg_length_unit(self) -> float:
        """Mean of the annotated segments' durations"""
        return sum(unit.segment.duration for _, unit in self) / self.num_units

    def add_annotator(self,  annotator: Annotator):
        """
        Adds the annotator to the set, with no annotated segment. Does nothing if already present.
        """
        if annotator not in self._annotations:
            self._annotations[annotator] = SortedSet()

    def add(self, annotator: Annotator, segment: Segment, annotation: Optional[str] = None):
        """
        Add a segment to the continuum

        Parameters
        ----------
        annotator: Annotator (str)
            The annotator that produced the added annotation
        segment: `pyannote.core.Segment`
            The segment for that annotation
        annotation: optional str
            That segment's annotation, if any.
        """
        if segment.duration == 0.0:
            raise ValueError("Tried adding segment of duration 0.0")

        if annotator not in self._annotations:
            self._annotations[annotator] = SortedSet()
        self._categories.add(annotation)
        self._annotations[annotator].add(Unit(segment, annotation))
        self.bound_inf = min(self.bound_inf, segment.start)
        self.bound_sup = max(self.bound_sup, segment.end)

    def add_annotation(self, annotator: Annotator, annotation: Annotation):
        """
        Add a full pyannote annotation to the continuum.

        Parameters
        ----------
        annotator: Annotator (str)
            A string id for the annotator who produced that annotation.
        annotation: pyannote.core.Annotation
            A pyannote `Annotation` object. If a label is present for a given
            segment, it will be considered as that label's annotation.
        """
        for segment, _, label in annotation.itertracks(yield_label=True):
            self.add(annotator, segment, label)

    def add_timeline(self, annotator: Annotator, timeline: Timeline):
        """
        Add a full pyannote timeline to the continuum.

        Parameters
        ----------
        annotator: Annotator (str)
            A string id for the annotator who produced that timeline.
        timeline: `pyannote.core.Timeline`
            A pyannote `Annotation` object. No annotation will be attached to
            segments.
        """
        for segment in timeline:
            self.add(annotator, segment)

    def reset_bounds(self):
        """
        Resets the bounds of the continuum (used in displaying and/or sampling) to the start of leftmost annotation
        and the end of rightmost annotation.
        """
        self.bound_inf = min((next(iter(annotations)).segment.start for annotations in self._annotations.values()),
                             default=0.0)
        self.bound_sup = max((next(reversed(annotations)).segment.end for annotations in self._annotations.values()),
                             default=0.0)

    def add_textgrid(self,
                     annotator: Annotator,
                     tg_path: Union[str, Path],
                     selected_tiers: Optional[List[str]] = None,
                     use_tier_as_annotation: bool = False):
        """
        Add a textgrid file's content to the Continuum

        Parameters
        ----------
        annotator: Annotator (str)
            A string id for the annotator who produced that TextGrid.
        tg_path: `Path` or str
            Path to the textgrid file.
        selected_tiers: optional list of str
            If set, will drop tiers that are not contained in this list.
        use_tier_as_annotation: optional bool
            If True, the annotation for each non-empty interval will be the name
            of its parent Tier.
        """
        from textgrid import TextGrid, IntervalTier
        tg = TextGrid.fromFile(str(tg_path))
        for tier_name in tg.getNames():
            if selected_tiers is not None and tier_name not in selected_tiers:
                continue
            tier: IntervalTier = tg.getFirst(tier_name)
            for interval in tier:
                if not interval.mark:
                    continue

                if use_tier_as_annotation:
                    self.add(annotator,
                             Segment(interval.minTime, interval.maxTime),
                             tier_name)
                else:
                    self.add(annotator,
                             Segment(interval.minTime, interval.maxTime),
                             interval.mark)

    def add_elan(self,
                 annotator: Annotator,
                 eaf_path: Union[str, Path],
                 selected_tiers: Optional[List[str]] = None,
                 use_tier_as_annotation: bool = False):
        """
        Add an Elan (.eaf) file's content to the Continuum

        Parameters
        ----------
        annotator: Annotator (str)
            A string id for the annotator who produced that ELAN file.
        eaf_path: `Path` or str
            Path to the .eaf (ELAN) file.
        selected_tiers: optional list of str
            If set, will drop tiers that are not contained in this list.
        use_tier_as_annotation: optional bool
            If True, the annotation for each non-empty interval will be the name
            of its parent Tier.
        """
        from pympi import Eaf
        eaf = Eaf(eaf_path)
        for tier_name in eaf.get_tier_names():
            if selected_tiers is not None and tier_name not in selected_tiers:
                continue
            for start, end, value in eaf.get_annotation_data_for_tier(tier_name):
                if use_tier_as_annotation:
                    self.add(annotator, Segment(start, end), tier_name)
                else:
                    self.add(annotator, Segment(start, end), value)

    def merge(self, continuum: 'Continuum', in_place: bool = False) -> Optional['Continuum']:
        """
        Merge two Continuua together. Units from the same annotators
        are also merged together (with the usual order of units).

        Parameters
        ----------
        continuum: Continuum
            other continuum to merge into the current one.
        in_place: bool
            If set to true, the merge is done in place, and the current
            continuum (self) is the one being modified. A new continuum
            resulting in the merge is returned otherwise.

        Returns
        -------
        Continuum, optional: Returns the merged copy if in_place is set to True.
        """
        current_cont = self if in_place else self.copy()
        for annotator in continuum.annotators:
<<<<<<< HEAD
            # ensure all annotators are added to the continuum,
            # even those who do not have any annotated Units
=======
>>>>>>> 49bd7c87
            current_cont.add_annotator(annotator)
        for annotator, unit in continuum:
            current_cont.add(annotator, unit.segment, unit.annotation)
        if not in_place:
            return current_cont

    def __add__(self, other: 'Continuum'):
        """
        Same as a "not-in-place" merge.

        Parameters
        ----------
        other: Continuum
            the continuum to merge into `self`
        """
        return self.merge(other, in_place=False)

    def __getitem__(self, keys: Union[str, Tuple[str, int]]) -> Union[SortedSet, Unit]:
        """Get the set of annotations from an annotator, or a specific annotation.
        (Deep copies are returned to ensure some constraints cannot be violated)

        >>> continuum['Alex']
        SortedSet([Unit(segment=<Segment(2, 9)>, annotation='1'), Unit(segment=<Segment(11, 17)>, ...
        >>> continuum['Alex', 0]
        Unit(segment=<Segment(2, 9)>, annotation='1')

        Parameters
        ----------
        keys: Annotator or Annotator,int


        Raises
        ------
        KeyError
        """
        try:
            if isinstance(keys, str):
                return deepcopy(self._annotations[keys])
            else:
                annotator, idx = keys
                try:
                    return deepcopy(self._annotations[annotator][idx])
                except IndexError:
                    raise IndexError(f'index {idx} of annotations by {annotator} is out of range')
        except KeyError:
            raise KeyError('key must be either Annotator (from the continuum) or (Annotator, int)')

    def __iter__(self) -> Generator[Tuple[Annotator, Unit], None, None]:
        """
        Iterates over (annotator, unit) tuples for every unit in the continuum.
        """
        for annotator, annotations in self._annotations.items():
            for unit in annotations:
                yield annotator, unit

    def iter_annotator(self, annotator: Annotator) -> Generator[Unit, None, None]:
        """
        Iterates over the annotations of the given annotator.

        Raises
        ------
        KeyError
            If the annotators is not on this continuum.
        """
        for unit in self._annotations[annotator]:
            yield unit

    def remove(self, annotator: Annotator, unit: Unit):
        """
        Removes the given unit from the given annotator's annotations.
        Keeps the bounds of the continuum as they are.
        Raises
        ------
        KeyError
            if the unit is not from the annotator's annotations.
        """
        annotations: SortedSet = self._annotations[annotator]
        annotations.remove(unit)

    @property
    def annotators(self) -> SortedSet:
        """Returns a sorted set of the annotators in the Continuum

        >>> self.annotators:
        ... SortedSet(["annotator_a", "annotator_b", "annot_ref"])
        """
        return SortedSet(self._annotations.keys())

    def iterunits(self, annotator: Annotator):
        """Iterate over units from the given annotator
        (in chronological and alphabetical order if annotations are present)

        >>> for unit in self.iterunits("Max"):
        ...     # do something with the unit
        """
        return iter(self._annotations[annotator])

    def get_best_soft_alignment(self,  dissimilarity: AbstractDissimilarity) -> 'SoftAlignment':
        assert len(self.annotators) >= 2 and self, "Disorder cannot be computed with less than two annotators, or " \
                                                   "without annotations."

        sizes = np.empty(self.num_annotators, dtype=np.int32)
        for i, units in enumerate(self._annotations.values()):
            sizes[i] = len(units)

        disorders, possible_unitary_alignments = dissimilarity.valid_alignments(self)
        # Definition of the integer linear program
        n = len(disorders)
        # Constraints matrix ("every unit must appear once and only once")
        A = build_A(possible_unitary_alignments, sizes)

        x = cp.Variable(shape=(n,), boolean=True)
        try:
            import cylp
            cp.Problem(cp.Minimize(disorders.T @ x), [A @ x >= 1]).solve(solver=cp.CBC)
        except (ImportError, cp.SolverError):
            logging.warning("CBC solver not installed. Using GLPK.")
            cp.Problem(cp.Minimize(disorders.T @ x), [A @ x >= 1]).solve(solver=cp.GLPK_MI)
        assert x.value is not None, "The linear solver couldn't find an alignment with minimal disorder " \
                                    "(likely because the amount of possible unitary alignments was too high)"
        # compare with 0.9 as cvxpy returns 1.000 or small values i.e. 10e-14
        chosen_alignments_ids, = np.where(x.value > 0.9)

        chosen_alignments: np.ndarray = possible_unitary_alignments[chosen_alignments_ids]
        alignments_disorders: np.ndarray = disorders[chosen_alignments_ids]

        from .alignment import UnitaryAlignment, SoftAlignment

        set_unitary_alignements = []
        for alignment_id, alignment in enumerate(chosen_alignments):
            u_align_tuple = []
            for annotator_id, unit_id in enumerate(alignment):
                annotator, units = self._annotations.peekitem(annotator_id)
                try:
                    unit = units[unit_id]
                    u_align_tuple.append((annotator, unit))
                except IndexError:  # it's a "null unit"
                    u_align_tuple.append((annotator, None))
            unitary_alignment = UnitaryAlignment(list(u_align_tuple))
            unitary_alignment.disorder = alignments_disorders[alignment_id]
            set_unitary_alignements.append(unitary_alignment)
        return SoftAlignment(set_unitary_alignements,
                             continuum=self,
                             check_validity=False,
                             disorder=np.sum(alignments_disorders) / self.avg_num_annotations_per_annotator)

    def get_first_window(self, dissimilarity: AbstractDissimilarity, w: int = 1) -> Tuple['Continuum', float]:
        """
        Returns a tuple (continuum, x_limit), where :
            - Before x_limit, there are the (w * nb_annotators) leftmost annotations
              of the continuum.
            - After x_limit, there are (approximately) all the annotations from the continuum
              that have a dissimilarity lower than (delta_empty * nb_annotators) with the annotations
              before x_limit.
        """
        # Everything is converted to zippable lists. This is necessary for this method to have
        # a simple and known complexity for choosing the most advantageous window size.
        annotators = list(self.annotators)
        annotations = list(self._annotations.values())
        sizes = list(map(len, annotations))
        indexes = [0] * len(annotators)  # Indexes for "advancing" homogeneously in the continuum

        smallest_unit = Unit(Segment(-np.inf, -np.inf), None)

        window = Continuum()
        for annotator in annotators:
            window.add_annotator(annotator)
        taken_units = 0
        rightmost_unit = smallest_unit
        to_take = min(float(np.sum(sizes)), w * self.num_annotators)
        while taken_units < to_take:  # At least (nb_annotators * w) units

            x_limit = np.inf
            for units, index, size in zip(annotations, indexes, sizes):  # Taking the rightmost unit not already taken
                if index >= size:  # All annotations have been consumed
                    continue
                unit = units[index]
                x_limit = min(x_limit, unit.segment.end)

            for i, (annotator, units, index, size) in enumerate(zip(annotators, annotations, indexes, sizes)):
                if index >= size:  # All annotations have been consumed
                    continue
                unit = units[index]  # Adding the units before x_limit. This will take between 1 and nb_annotator units.
                if unit.segment.end <= x_limit:
                    window.add(annotator, unit.segment, unit.annotation)
                    rightmost_unit = max(unit, rightmost_unit)  # Rightmost taken unit is kept
                    taken_units += 1                            # for selection of additionnal units.
                    indexes[i] += 1

        x_limit = window.bound_sup

        # Now we add the additionnal annotations, "reachable" from those already selected.
        for annotator, units, index, size in zip(annotators, annotations, indexes, sizes):
            while index < size:
                unit = units[index]
                if dissimilarity.d(rightmost_unit, unit) > dissimilarity.delta_empty * self.num_annotators:
                    break
                window.add(annotator, unit.segment, unit.annotation)
                index += 1
        return window, x_limit

    def get_fast_alignment(self, dissimilarity: AbstractDissimilarity, window_size: int) -> 'Alignment':
        """Returns an 'approximation' of the best alignment (Very likely to be the actual best alignment for
         continua with limited overlapping)"""
        from .alignment import Alignment
        copy = self.copy()
        unitary_alignments = []
        disorders = []

        while copy:
            window, x_limit = copy.get_first_window(dissimilarity, window_size)
            # Window contains each annotator's first annotations
            # We retain only the leftmost unitary alignment in the best alignment of the window,
            # as it is the most likely to be in the global best alignment
            best_alignment = window.get_best_alignment(dissimilarity)
            for chosen in best_alignment.take_until_limit(x_limit):
                unitary_alignments.append(chosen)
                disorders.append(chosen.disorder)
                for annotator, unit in chosen.n_tuple:
                    if unit is not None:
                        copy.remove(annotator, unit)  # Now we remove the units from the chosen alignment.
        return Alignment(unitary_alignments,
                         self,
                         check_validity=False,  # Validity has been thoroughly tested
                         disorder=np.sum(disorders) / self.avg_num_annotations_per_annotator)

    def measure_best_window_size(self, dissimilarity: AbstractDissimilarity):
        """
        Sets the best window size for computing the fast-gamma of this continuum, by using the
        sampling the computing complexity function.
        """
        smallest_window, _ = self.get_first_window(dissimilarity, 1)
        smallest_window.get_best_alignment(dissimilarity)

        s = smallest_window.max_num_annotations_per_annotator
        n = int(self.avg_num_annotations_per_annotator)
        p = int(self.num_annotators)

        window_sizes = np.arange(1, max(2, self.max_num_annotations_per_annotator))
        numba_factor = 1/20

        def f(w):
            return (n * p +  # Copying the continuum
                    + ((n - w) * p / 2 + 2 * p + (w + s * p) * p  # getting first window
                        + (n - w) * p / 2 + numba_factor * (w + s) ** p  # getting best alignment
                        + (w + s) * p * np.log2((w + s) * p) + w * p  # getting the w leftmost alignments & adding them
                       ) * (n / w))

        # adding the log factorial corresponds to the emptying-the-continuum-unit-by-unit time.
        logfactorials = np.log2(window_sizes)
        for i in range(1, len(logfactorials)):
            logfactorials[i] += logfactorials[i - 1]

        times = f(window_sizes) + p * logfactorials

        min_index = np.argmin(times)
        if times[min_index] < n * p + numba_factor * n**p:  # Check is fast-gamma is advantageous compared to gamma
            self.best_window_size = window_sizes[min_index]
        else:
            logging.warning("Fast-gamma disadvantageous, using normal gamma.")

    def get_best_alignment(self, dissimilarity: AbstractDissimilarity) -> 'Alignment':
        """
        Returns the best alignment of the continuum for the given dissimilarity. This alignment comes
        with the associated disorder, so you can obtain it in constant time with alignment.disorder.
        Beware that the computational complexity of the algorithm is very high
        :math:`(O(p_1 \\times p_2 \\times ... \\times p_n)` where :math:`p_i` is the number
        of annotations of annotator :math:`i`).

        Parameters
        ----------
        dissimilarity: AbstractDissimilarity
            the dissimilarity that will be used to compute unit-to-unit disorder.
        """
        assert len(self.annotators) >= 2 and self, "Disorder cannot be computed with less than two annotators, or " \
                                                   "without annotations."

        sizes = np.empty(self.num_annotators, dtype=np.int32)
        for i, units in enumerate(self._annotations.values()):
            sizes[i] = len(units)

        disorders, possible_unitary_alignments = dissimilarity.valid_alignments(self)
        # Definition of the integer linear program
        n = len(disorders)
        # Constraints matrix ("every unit must appear once and only once")
        A = build_A(possible_unitary_alignments, sizes)

        x = cp.Variable(shape=(n,), boolean=True)
        try:
            import cylp
            cp.Problem(cp.Minimize(disorders.T @ x), [A @ x == 1]).solve(solver=cp.CBC)
        except (ImportError, cp.SolverError):
            logging.warning("CBC solver not installed. Using GLPK.")
            matmul = A @ x
            cp.Problem(cp.Minimize(disorders.T @ x), [1 <= matmul, matmul <= 1]).solve(solver=cp.GLPK_MI)
        assert x.value is not None, "The linear solver couldn't find an alignment with minimal disorder " \
                                    "(likely because the amount of possible unitary alignments was too high)"
        # compare with 0.9 as cvxpy returns 1.000 or small values i.e. 10e-14
        chosen_alignments_ids, = np.where(x.value > 0.9)

        chosen_alignments: np.ndarray = possible_unitary_alignments[chosen_alignments_ids]
        alignments_disorders: np.ndarray = disorders[chosen_alignments_ids]

        from .alignment import UnitaryAlignment, Alignment

        set_unitary_alignements = []
        for alignment_id, alignment in enumerate(chosen_alignments):
            u_align_tuple = []
            for annotator_id, unit_id in enumerate(alignment):
                annotator, units = self._annotations.peekitem(annotator_id)
                try:
                    unit = units[unit_id]
                    u_align_tuple.append((annotator, unit))
                except IndexError:  # it's a "null unit"
                    u_align_tuple.append((annotator, None))
            unitary_alignment = UnitaryAlignment(list(u_align_tuple))
            unitary_alignment.disorder = alignments_disorders[alignment_id]
            set_unitary_alignements.append(unitary_alignment)
        return Alignment(set_unitary_alignements,
                         continuum=self,
                         # Validity of results from get_best_alignments have been thoroughly tested :
                         check_validity=False,
                         disorder=np.sum(alignments_disorders) / self.avg_num_annotations_per_annotator)

    def compute_gamma(self,
                      dissimilarity: Optional['AbstractDissimilarity'] = None,
                      n_samples: int = 30,
                      precision_level: Optional[Union[float, PrecisionLevel]] = None,
                      ground_truth_annotators: Optional[SortedSet] = None,
                      sampler: 'AbstractContinuumSampler' = None,
                      fast: bool = False,
                      soft: bool = False) -> 'GammaResults':
        """

        Parameters
        ----------
        dissimilarity: AbstractDissimilarity, optional
            dissimilarity instance. Used to compute the disorder between units. If not set, it defaults
            to the combined categorical dissimilarity with parameters taken from the java implementation.
        n_samples: optional int
            number of random continuum sampled from this continuum  used to
            estimate the gamma measure
        precision_level: optional float or "high", "medium", "low"
            error percentage of the gamma estimation. If a literal
            precision level is passed (e.g. "medium"), the corresponding numerical
            value will be used (high: 1%, medium: 2%, low : 5%)
        ground_truth_annotators: SortedSet of str
            if set, the random continuua will only be sampled from these
            annotators. This should be used when you want to compare a prediction
            against some ground truth annotation.
        sampler: AbstractContinuumSampler
            Sampler object, which implements a sampling strategy for creating random continuua used
            to calculate the expected disorder. If not set, defaults to the Statistical continuum sampler
        fast:
            Sets the algorithm to the much faster fast-gamma. It's supposed to be less precise than the "canonical"
            algorithm from Mathet 2015, but usually isn't.
            Performance gains and precision are explained in the Performance section of the documentation.
        soft:
            Activate soft-gamma, an alternative measure that uses a slighlty different definition of an
            alignment. For further information, please consult the 'Soft-Gamma' section of the documentation.
            Incompatible with fast-gamma : raises an error if both 'fast' and 'soft' are set to True.
        """
        from .dissimilarity import CombinedCategoricalDissimilarity
        if dissimilarity is None:
            dissimilarity = CombinedCategoricalDissimilarity()

        if sampler is None:
            from .sampler import StatisticalContinuumSampler
            sampler = StatisticalContinuumSampler()
        sampler.init_sampling(self, ground_truth_annotators)

        job = _compute_best_alignment_job
        if soft and fast:
            raise NotImplementedError("Fast-gamma and Soft-gamma are not compatible with each other.")
        if soft:
            job = _compute_soft_alignment_job
        # Multiprocessed computation of sample disorder
        if fast:
            job = _compute_fast_alignment_job
            self.measure_best_window_size(dissimilarity)

        # Multithreaded computation of sample disorder
        with ThreadPoolExecutor(max_workers=os.cpu_count()) as p:
            # Launching jobs
            logging.info(f"Starting computation for the best alignment and a batch of {n_samples} random samples...")
            best_alignment_task = p.submit(job,
                                           *(dissimilarity, self))

            result_pool = [
                # Step one : computing the disorders of a batch of random samples from the continuum (done in parallel)
                p.submit(job,
                         *(dissimilarity, sampler.sample_from_continuum))
                for _ in range(n_samples)
            ]
            chance_best_alignments: List[Alignment] = []
            chance_disorders: List[float] = []

            # Obtaining results
            best_alignment = best_alignment_task.result()
            logging.info("Best alignment obtained")
            for i, result in enumerate(result_pool):
                chance_best_alignments.append(result.result())
                logging.info(f"finished computation of random sample dissimilarity {i + 1}/{n_samples}")
                chance_disorders.append(chance_best_alignments[-1].disorder)
            logging.info("done.")

            if precision_level is not None:
                if isinstance(precision_level, str):
                    precision_level = PRECISION_LEVEL[precision_level]
                assert 0 < precision_level < 1.0
                # If the variation of the disorders of the samples si too high, others are generated.
                # taken from subsection 5.3 of the original paper
                # confidence at 95%, i.e., 1.96
                variation_coeff = np.std(chance_disorders) / np.mean(chance_disorders)
                confidence = 1.96
                required_samples = np.ceil((variation_coeff * confidence / precision_level) ** 2).astype(np.int32)
                if required_samples > n_samples:
                    logging.info(f"Computing second batch of {required_samples - n_samples} "
                                 f"because variation was too high.")
                    result_pool = [
                        p.submit(job,
                                 *(dissimilarity, sampler.sample_from_continuum))
                        for _ in range(required_samples - n_samples)
                    ]
                    for i, result in enumerate(result_pool):
                        chance_best_alignments.append(result.result())
                        logging.info(f"finished computation of additionnal random sample dissimilarity "
                                     f"{i + 1}/{required_samples - n_samples}")
                    logging.info("done.")

        return GammaResults(
            best_alignment=best_alignment,
            chance_alignments=chance_best_alignments,
            precision_level=precision_level,
            dissimilarity=dissimilarity
        )

    def to_csv(self, path: Union[str, Path], delimiter=","):
        if isinstance(path, str):
            path = Path(path)
        with open(path, "w") as csv_file:
            writer = csv.writer(csv_file, delimiter=delimiter)
            for annotator, unit in self:
                writer.writerow([annotator, unit.annotation,
                                 unit.segment.start, unit.segment.end])

    def _repr_png_(self):
        """IPython notebook support

        See also
        --------
        :mod:`pygamma_agreement.notebook`
        """

        from .notebook import repr_continuum
        return repr_continuum(self)


@dataclass
class GammaResults:
    """
    Gamma results object. Stores the information about a gamma measure computation,
    used for getting the values of measures from the gamma family (gamma, gamma-cat and gamma-k).
    """
    best_alignment: 'Alignment'
    chance_alignments: List['Alignment']
    dissimilarity: AbstractDissimilarity
    precision_level: Optional[float] = None

    @property
    def n_samples(self):
        """Number of samples used for computation of the expected disorder."""
        return len(self.chance_alignments)

    @property
    def alignments_nb(self):
        """Number of unitary alignments in the best alignment."""
        return len(self.best_alignment.unitary_alignments)

    @property
    def observed_disorder(self) -> float:
        """Returns the disorder of the computed best alignment, i.e, the
        observed disagreement."""
        return self.best_alignment.disorder

    @property
    def expected_disorder(self) -> float:
        """Returns the expected disagreement for computed random samples, i.e.,
        the mean of the sampled continuua's disorders"""
        return float(np.mean([align.disorder for align in self.chance_alignments]))


    @property
    def approx_gamma_range(self):
        """Returns a tuple of the expected boundaries of the computed gamma,
         obtained using the expected disagreement and the precision level"""
        if self.precision_level is None:
            raise ValueError("No precision level has been set, cannot compute"
                             "the gamma boundaries")
        return (1 - self.observed_disorder / (self.expected_disorder *
                (1 - self.precision_level)),
                1 - self.observed_disorder / (self.expected_disorder *
                (1 + self.precision_level)))

    @property
    def gamma(self) -> float:
        """Returns the gamma value"""
        observed_disorder = self.observed_disorder
        if observed_disorder == 0:
            return 1
        return 1 - observed_disorder / self.expected_disorder

    @property
    def gamma_cat(self) -> float:
        """Returns the gamma-cat value"""
        with ThreadPoolExecutor(max_workers=os.cpu_count()) as p:

            observed_disorder_job = p.submit(_compute_gamma_k_job,
                                             *(self.dissimilarity, self.best_alignment, None))

            chance_disorders_jobs = [
                p.submit(_compute_gamma_k_job,
                         *(self.dissimilarity, alignment, None))
                for alignment in self.chance_alignments
            ]
            observed_disorder = observed_disorder_job.result()
            if observed_disorder == 0:
                return 1
            expected_disorder = float(np.mean(np.array([job_res.result() for job_res in chance_disorders_jobs])))
        if expected_disorder == 0:
            return 0
        return 1 - observed_disorder / expected_disorder

    def gamma_k(self, category: str) -> float:
        """Returns the gamma-k value for the given category"""
        with ThreadPoolExecutor(max_workers=os.cpu_count()) as p:
            observed_disorder_job = p.submit(_compute_gamma_k_job,
                                             *(self.dissimilarity, self.best_alignment, category))

            chance_disorders_jobs = [
                p.submit(_compute_gamma_k_job,
                         *(self.dissimilarity, alignment, category))
                for alignment in self.chance_alignments
            ]
            observed_disorder = observed_disorder_job.result()
            if observed_disorder == 0:
                return 1
            expected_disorder = float(np.mean(np.array([job_res.result() for job_res in chance_disorders_jobs])))

        return 1 - observed_disorder / expected_disorder


def _compute_best_alignment_job(dissimilarity: AbstractDissimilarity,
                                continuum: Continuum):
    """
    Function used to launch a multiprocessed job for calculating the best aligment of a continuum
    using the given dissimilarity.
    """
    return continuum.get_best_alignment(dissimilarity)


def _compute_fast_alignment_job(dissimilarity: AbstractDissimilarity,
                                continuum: Continuum):
    """
    Function used to launch a multiprocessed job for calculating an approximation of
    the best aligment of a continuum, using the given dissimilarity.
    """
    if continuum.best_window_size == np.inf:  # window size is set to infinity when normal gamma is better.
        return continuum.get_best_alignment(dissimilarity)
    return continuum.get_fast_alignment(dissimilarity, continuum.best_window_size)

def _compute_soft_alignment_job(dissimilarity: AbstractDissimilarity,
                                continuum: Continuum):
    return continuum.get_best_soft_alignment(dissimilarity)

def _compute_gamma_k_job(dissimilarity: AbstractDissimilarity,
                         alignment: 'Alignment',
                         category: Optional[str]):
    return alignment.gamma_k_disorder(dissimilarity, category)<|MERGE_RESOLUTION|>--- conflicted
+++ resolved
@@ -465,11 +465,8 @@
         """
         current_cont = self if in_place else self.copy()
         for annotator in continuum.annotators:
-<<<<<<< HEAD
             # ensure all annotators are added to the continuum,
             # even those who do not have any annotated Units
-=======
->>>>>>> 49bd7c87
             current_cont.add_annotator(annotator)
         for annotator, unit in continuum:
             current_cont.add(annotator, unit.segment, unit.annotation)
