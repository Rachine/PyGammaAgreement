--- conflicted
+++ resolved
@@ -31,19 +31,14 @@
 import csv
 import logging
 import os
-import sys
-import time
-import mip
 from copy import deepcopy
 from dataclasses import dataclass
 from functools import total_ordering
 from multiprocessing import Pool
 from pathlib import Path
-from itertools import islice
-from typing import Optional, Tuple, List, Union, Set, Iterable, TYPE_CHECKING, Dict, Generator
+from typing import Optional, Tuple, List, Union, TYPE_CHECKING, Generator
 
 import cvxpy as cp
-import pulp as pl
 import numpy as np
 from pyannote.core import Annotation, Segment, Timeline
 from pyannote.database.util import load_rttm
@@ -603,6 +598,7 @@
 
         # Definition of the integer linear program
         num_possible_unitary_alignements = len(disorders)
+        x = cp.Variable(shape=num_possible_unitary_alignements, boolean=True)
 
         true_units_ids = []
         num_units = 0
@@ -617,32 +613,6 @@
                 if unit_id != len(true_units_ids[annotator_id]):
                     A[true_units_ids[annotator_id][unit_id], p_id] = 1
 
-<<<<<<< HEAD
-
-        bp = time.time()
-        x = [pl.LpVariable(name=f'x_{i}', cat=pl.LpBinary) for i in range(disorders)]
-        prob = pl.LpProblem("disorders", pl.LpMinimize)
-        for Ai in A:
-            prob += pl.LpAffineExpression(zip(x, Ai)) == 1
-        print(f"problem modelized with pulp in {time.time() - bp}")
-        bp = time.time()
-        prob.solve()
-        chosen_alignments_ids = np.where(np.array([xi.value() for xi in x]) > 0.9)
-        print(f"solution computed with pulp in {time.time() - bp}")
-
-
-        bp = time.time()
-        x = cp.Variable(shape=num_possible_unitary_alignements, boolean=True)
-        prob = cp.Problem(cp.Minimize(disorders.T @ x), [A @ x == 1])
-        print(f"problem modelized with cvxpy in {time.time() - bp}")
-        bp = time.time()
-        prob.solve(solver=cp.ECOS_BB)
-        assert x.value is not None, "The linear solver couldn't find an alignment with minimal disorder " \
-                                    "(likely because the amount of possible unitary alignments was too high)"
-        # compare with 0.9 as cvxpy returns 1.000 or small values i.e. 10e-14"""
-        chosen_alignments_ids = np.where(x.value > 0.9)
-        print(f"solution computed with cvxpy in {time.time() - bp}")
-=======
         # we don't actually care about the optimal loss value
         try:
             import cylp
@@ -655,7 +625,6 @@
                                     "(likely because the amount of possible unitary alignments was too high)"
         # compare with 0.9 as cvxpy returns 1.000 or small values i.e. 10e-14
         chosen_alignments_ids, = np.where(x.value > 0.9)
->>>>>>> f01553d9
 
         chosen_alignments: np.ndarray = possible_unitary_alignments[chosen_alignments_ids]
         alignments_disorders: np.ndarray = disorders[chosen_alignments_ids]
@@ -686,13 +655,8 @@
                       n_samples: int = 30,
                       precision_level: Optional[Union[float, PrecisionLevel]] = None,
                       ground_truth_annotators: Optional[SortedSet] = None,
-<<<<<<< HEAD
                       sampler: 'AbstractContinuumSampler' = None,
-                      fast: bool = True
-                      ) -> 'GammaResults':
-=======
-                      sampler: 'AbstractContinuumSampler' = None) -> 'GammaResults':
->>>>>>> f01553d9
+                      fast: Optional[bool] = None) -> 'GammaResults':
         """
 
         Parameters
@@ -714,6 +678,9 @@
         sampler: AbstractContinuumSampler
             Sampler object, which implements a sampling strategy for creating random continuua used
             to calculate the expected disorder. If not set, defaults to the Statistical continuum sampler
+        fast:
+            If set, activates or not fast-gamma. If not, determines automatically which is faster an uses it.
+            Might not be faster for small continua (2 annotators - 8000 annotations for instance)
         """
         from .dissimilarity import CombinedCategoricalDissimilarity
         if dissimilarity is None:
@@ -724,34 +691,28 @@
             sampler = StatisticalContinuumSampler()
         sampler.init_sampling(self, ground_truth_annotators)
 
+        if fast is not None:
+            if fast:
+                logging.warning("Fast-gamma is activated. It might be inaccurate for continua with lots over overlapping, "
+                                "and slower for small continuua (< 3 annotators).")
+                job = _compute_good_alignment_job
+            else:
+                job = _compute_best_alignment_job
+        else:
+            if self.num_annotators > 2:
+                job = _compute_good_alignment_job
+            else:
+                job = _compute_best_alignment_job
         # Multiprocessed computation of sample disorder
         p = Pool()
-
-        if fast:
-            job = __compute_good_alignment_job__
-        else:
-            job = __compute_best_alignment_job__
-
         # computation of best alignment in advance
-<<<<<<< HEAD
         best_alignment_task = p.apply_async(job,
-                                            (self, dissimilarity,))
-        result_pool = [
-            # Step one : computing the disorders of a batch of random samples from the continuum (done in parallel)
-            p.apply_async(job,
-                          (sampler.sample_from_continuum, dissimilarity,))
-            for _ in range(n_samples)]
-=======
-        best_alignment_task = p.apply_async(_compute_best_alignment_job,
                                             (dissimilarity, self,))
         result_pool = [
-            # Step one : computing the disorders of a batch of random samples from the continuum (done in parallel)
-            # (we pass a random seed to the job, as to ensure subprocess are also seeded
-            p.apply_async(_compute_best_alignment_job,
+            p.apply_async(job,
                           (dissimilarity, sampler.sample_from_continuum,))
             for _ in range(n_samples)
         ]
->>>>>>> f01553d9
         chance_best_alignments: List[Alignment] = []
         chance_disorders: List[float] = []
 
@@ -779,13 +740,8 @@
                 logging.info(f"Computing second batch of {required_samples - n_samples} "
                              f"because variation was too high.")
                 result_pool = [
-<<<<<<< HEAD
                     p.apply_async(job,
-                                  (sampler.sample_from_continuum, dissimilarity,))
-=======
-                    p.apply_async(_compute_best_alignment_job,
                                   (dissimilarity, sampler.sample_from_continuum,))
->>>>>>> f01553d9
                     for _ in range(required_samples - n_samples)
                 ]
                 for i, result in enumerate(result_pool):
@@ -932,5 +888,10 @@
     return continuum.get_best_alignment(dissimilarity)
 
 
-def __compute_good_alignment_job__(continuum: Continuum, dissimilarity: AbstractDissimilarity):
+def _compute_good_alignment_job(dissimilarity: AbstractDissimilarity,
+                                continuum: Continuum):
+    """
+    Function used to launch a multiprocessed job for calculating an approximation of
+    the best aligment of a continuum, using the given dissimilarity.
+    """
     return continuum.get_good_alignment(dissimilarity)