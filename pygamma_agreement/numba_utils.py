--- conflicted
+++ resolved
@@ -63,32 +63,6 @@
     """
     Iterates over all the arrays of {0..sizes[0]-1} * {0..size[1]-1} * ... * {0..size[n-1]-1}
     """
-<<<<<<< HEAD
-    prod = np.prod(sizes)
-
-    # putting the largest number at the front to more efficiently make use
-    # of the cproduct numba function
-    sizes = np.array(sizes, dtype=np.int32)
-    sorted_idx = np.argsort(sizes)[::-1]
-    sizes = sizes[sorted_idx]
-    if chunk_size >= prod:
-        chunk_bounds = (np.array([0, prod])).astype(np.int64)
-    else:
-        num_chunks = np.maximum(np.ceil(prod / chunk_size), 2).astype(np.int32)
-        chunk_bounds = (np.arange(num_chunks + 1) * chunk_size).astype(np.int64)
-        chunk_bounds[-1] = prod
-    current_tuple = np.zeros(len(sizes), dtype=np.int32)
-    for start_idx, end_idx in zip(chunk_bounds[:-1], chunk_bounds[1:]):
-        tuples, current_tuple = cproduct(sizes, current_tuple, start_idx, end_idx)
-        # re-arrange columns to match the original order of the sizes list
-        # before yielding
-        yield tuples[:, np.argsort(sorted_idx)]
-
-
-def cartesian_product(sizes: List[int]):
-    """Regular cartesian product"""
-    return next(chunked_cartesian_product(sizes, np.prod(sizes)))
-=======
     nb_annotators = len(sizes)
     current = np.zeros(nb_annotators, dtype=np.int16)
     while True:
@@ -105,4 +79,3 @@
 
 
 
->>>>>>> fc026b8e
