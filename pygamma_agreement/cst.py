#!/usr/bin/env python
# encoding: utf-8

# The MIT License (MIT)

# Copyright (c) 2020 CoML

# Permission is hereby granted, free of charge, to any person obtaining a copy
# of this software and associated documentation files (the "Software"), to deal
# in the Software without restriction, including without limitation the rights
# to use, copy, modify, merge, publish, distribute, sublicense, and/or sell
# copies of the Software, and to permit persons to whom the Software is
# furnished to do so, subject to the following conditions:

# The above copyright notice and this permission notice shall be included in
# all copies or substantial portions of the Software.

# THE SOFTWARE IS PROVIDED "AS IS", WITHOUT WARRANTY OF ANY KIND, EXPRESS OR
# IMPLIED, INCLUDING BUT NOT LIMITED TO THE WARRANTIES OF MERCHANTABILITY,
# FITNESS FOR A PARTICULAR PURPOSE AND NONINFRINGEMENT. IN NO EVENT SHALL THE
# AUTHORS OR COPYRIGHT HOLDERS BE LIABLE FOR ANY CLAIM, DAMAGES OR OTHER
# LIABILITY, WHETHER IN AN ACTION OF CONTRACT, TORT OR OTHERWISE, ARISING FROM,
# OUT OF OR IN CONNECTION WITH THE SOFTWARE OR THE USE OR OTHER DEALINGS IN THE
# SOFTWARE.

# AUTHORS
# Rachid RIAD, Hadrien TITEUX, Léopold FAVRE

import logging
from typing import Union, Iterable, Callable
import numpy as np
import numpy.random
from pyannote.core import Segment
from sortedcontainers import SortedSet

from .continuum import Annotator, Continuum


class CorpusShufflingTool:
    """
    Corpus shuffling tool as detailed in section 6.3 of @gamma-paper
    (https://www.aclweb.org/anthology/J15-3003.pdf#page=30).
    """
    SHIFT_FACTOR = 2
    SPLIT_FACTOR = 5
    FALSE_POS_FACTOR = 1

    def __init__(self,
                 magnitude: float,
                 reference_continuum: Continuum,
                 categories: Iterable[str] = None):
        """
        Parameters
        ----------
        magnitude:
            magnitude m of the cst (cf @gamma-paper)
        reference_continuum:
            this continuum will serve as reference for the tweaks made by the corpus shuffling tool.
        categories:
            this is used to consider additionnal categories when shuffling the corpus, in the eventuality that the
            reference continuum does not contain any unit of a possible category.
        """
        self.magnitude: float = magnitude
        reference_annotators = reference_continuum.annotators
        if len(reference_annotators) > 1:
            logging.warning("Warning : a reference continuum with multiple annotators was given to the CST, so "
                            "its first annotator in alphabetical order will be used as reference.")
        self._reference_annotator: Annotator = reference_annotators[0]
        self._reference_continuum: Continuum = reference_continuum
        self._categories: SortedSet = self._reference_continuum.categories
        if categories is not None:
            for category in categories:
                self._categories.add(category)

    def corpus_from_reference(self, new_annotators: Union[int, Iterable[Annotator]]):
        # TODO: add docstring
        continuum = Continuum()
        continuum.bound_inf, continuum.bound_sup = self._reference_continuum.bounds
        if isinstance(new_annotators, int):
            new_annotators = [f"annotator_{i}" for i in range(new_annotators)]
        for unit in self._reference_continuum.iter_annotator(self._reference_annotator):
            for new_annotator in new_annotators:
                continuum.add(new_annotator,
                              Segment(unit.segment.start, unit.segment.end),
                              unit.annotation)
        return continuum

    def shift_shuffle(self, continuum: Continuum) -> None:
        """
        Tweaks the given continuum by shifting the ends of each segment, with uniformly distributed values
        of bounds proportionnal to the magnitude of the CST and the length of the segment.
        """
        shift_max = self.magnitude * self.SHIFT_FACTOR * \
                    self._reference_continuum.avg_length_unit
        for annotator in continuum.annotators:
            for unit in continuum[annotator]:
                continuum.remove(annotator, unit)
                start_seg, end_seg = 0.0, 0.0
                while start_seg >= end_seg:
                    start_seg = unit.segment.start + np.random.uniform(-shift_max, shift_max)
                    end_seg = unit.segment.end + np.random.uniform(-shift_max, shift_max)
                continuum.add(annotator, Segment(start_seg, end_seg), unit.annotation)

    def false_neg_shuffle(self, continuum: Continuum) -> None:
        """
        Tweaks the continuum by randomly removing units ("false negatives").
        Every unit (for each annotator) have a probability equal to the magnitude of being removed.
        If this probability is one, a single random unit (for each annotator) will be left alone.
        """
        for annotator in continuum.annotators:
            security = np.random.choice(continuum._annotations[annotator])
            # security : if an annotator doesnt have any annotations gamma cant be computed.
            for unit in list(continuum[annotator]):
                if np.random.random() < self.magnitude:
                    continuum.remove(annotator, unit)
            if len(continuum._annotations[annotator]) == 0:
                continuum.add(annotator, security.segment, security.annotation)

    def false_pos_shuffle(self, continuum: Continuum) -> None:
        """
        Tweaks the continuum by randomly adding "false positive" units.
        The number of added units per annotator is constant & proportionnal to the magnitude of the CST.
        The chosen category is random and depends on the probability of occurence of the category in the reference.
        The length of the segment is random (normal distribution) based on the average and standard deviation
        of those of the reference.
        """
        ref_units = self._reference_continuum[self._reference_annotator]
        avg_dur = np.average([unit.segment.end - unit.segment.start for unit in ref_units])
        var_dur = np.std([unit.segment.end - unit.segment.start for unit in ref_units])
        category_weights = self._reference_continuum.category_weights
        bounds_inf, bounds_sup = (next(iter(ref_units)).segment.start, next(reversed(ref_units)).segment.end)
        for annotator in continuum.annotators:
            for _ in range(int(self.magnitude * self.FALSE_POS_FACTOR * len(self._reference_continuum))):
                # a random unit is generated from a (all random) central point, duration, and category
                category = np.random.choice(category_weights.keys(), p=category_weights.values())
                center = np.random.uniform(bounds_inf, bounds_sup)
                duration = abs(np.random.normal(avg_dur, var_dur))
                continuum.add(annotator,
                              Segment(center - duration / 2, center + duration / 2),
                              annotation=category)

    def category_shuffle(self, continuum: Continuum,
                         overlapping_fun: Callable[[str, str], float] = None,
                         prevalence: bool = False):
        """
        Shuffles the categories of the annotations in the given continuum using the process described in
        section 3.3.5 of https://hal.archives-ouvertes.fr/hal-00769639/.
        Parameters
        ----------
        overlapping_fun:
            gives the "categorical distance" between two annotations, which is taken into account when provided.
            (the lower the distance between categories, the higher the chance one will be changed into the other).
        prevalence:
            specify whether or not to consider the proportion of presence of each category in the reference.
        """
        category_weights = self._reference_continuum.category_weights
        # matrix "A"
        nb_categories = len(category_weights)
        prob_matrix = np.eye(nb_categories)
        # matrix "B or C"
        if prevalence:
            sec_matrix = np.ones(nb_categories) / nb_categories
        else:
            sec_matrix = np.array([list(category_weights.values())] * nb_categories)

        categories = list(category_weights.keys())
        if overlapping_fun is None:
            # this formula was deduced from the graphs.
            prob_matrix = prob_matrix * (1 - self.magnitude ** 2) + sec_matrix * self.magnitude ** 2
        else:
            overlapping_matrix = np.zeros((len(categories), len(categories)))
            for id1, cat1 in enumerate(categories):
                sum_line = 0
                for id2, cat2 in enumerate(categories):
                    elem = overlapping_fun(cat1, cat2)
                    sum_line += elem
                    overlapping_matrix[id1, id2] = elem
                overlapping_matrix[id1] /= sum_line
            # this formula was also deduced from the graphs.
            prob_matrix = (prob_matrix * (1 - self.magnitude)
                           + sec_matrix * self.magnitude ** 3
                           + overlapping_matrix * (self.magnitude - self.magnitude ** 3)
                           )
        for annotator in continuum.annotators:
            for unit in list(continuum[annotator]):
                continuum.remove(annotator, unit)
                try:
                    new_category = np.random.choice(categories, p=prob_matrix[category_weights.index(unit.annotation)])
                except ValueError as e:
                    raise e
                continuum.add(annotator, Segment(unit.segment.start, unit.segment.end), new_category)
                del unit

    def splits_shuffle(self, continuum: Continuum):
        """
        Tweak the continuum by randomly splitting segments.
        Number of splits per annotator is constant & proportionnal to the magnitude of the CST
        and the number of units in the reference.
        A splitted segment can be re-splitted.
        """
        for annotator in continuum.annotators:
            units = continuum._annotations[annotator]
            for _ in range(int(self.magnitude * self.SPLIT_FACTOR * len(units))):
                to_split = units.pop(numpy.random.randint(0, len(units)))
                security = (to_split.segment.end - to_split.segment.start) * 0.01
                cut = numpy.random.uniform(to_split.segment.start + security, to_split.segment.end)

                continuum.add(annotator, Segment(cut, to_split.segment.end), to_split.annotation)
                continuum.add(annotator, Segment(to_split.segment.start, cut), to_split.annotation)
                del to_split

    def corpus_shuffle(self,
                       annotators: Union[int, Iterable[str]],
                       shift: bool = False,
                       false_pos: bool = False,
                       false_neg: bool = False,
                       split: bool = False,
                       cat_shuffle: bool = False,
                       include_ref: bool = False
                       ) -> Continuum:
        """
        Generates a new shuffled corpus with the provided (or generated) reference annotation set,
        using the method described in 6.3 of @gamma-paper, https://www.aclweb.org/anthology/J15-3003.pdf#page=30,
        and missing elements described in another article : https://hal.archives-ouvertes.fr/hal-00769639/
        """
        continuum = self.corpus_from_reference(annotators)
        if shift:
            self.shift_shuffle(continuum)
        if false_pos:
            self.false_pos_shuffle(continuum)
        if false_neg:
            self.false_neg_shuffle(continuum)
        if cat_shuffle:
            self.category_shuffle(continuum)
        if split:
            self.splits_shuffle(continuum)
        if include_ref:
<<<<<<< HEAD
            assert self._reference_annotator not in continuum.annotators, \
                "Reference annotator can't be included as " \
                "an annotator with the same name is in the " \
                "generated corpus."
            for unit in self._reference_continuum[next(iter(self._reference_continuum.annotators))]:
=======
            assert (self._reference_annotator not in continuum.annotators,
                    "Reference annotator can't be included as "
                    "an annotator with the same name is in the "
                    "generated corpus.")
            for unit in self._reference_continuum.iter_annotator(next(iter(self._reference_continuum.annotators))):
>>>>>>> 44430fe4
                continuum.add(self._reference_annotator, unit.segment, unit.annotation)
        return continuum<|MERGE_RESOLUTION|>--- conflicted
+++ resolved
@@ -235,18 +235,10 @@
         if split:
             self.splits_shuffle(continuum)
         if include_ref:
-<<<<<<< HEAD
             assert self._reference_annotator not in continuum.annotators, \
                 "Reference annotator can't be included as " \
                 "an annotator with the same name is in the " \
                 "generated corpus."
             for unit in self._reference_continuum[next(iter(self._reference_continuum.annotators))]:
-=======
-            assert (self._reference_annotator not in continuum.annotators,
-                    "Reference annotator can't be included as "
-                    "an annotator with the same name is in the "
-                    "generated corpus.")
-            for unit in self._reference_continuum.iter_annotator(next(iter(self._reference_continuum.annotators))):
->>>>>>> 44430fe4
                 continuum.add(self._reference_annotator, unit.segment, unit.annotation)
         return continuum