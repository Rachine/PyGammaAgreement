--- conflicted
+++ resolved
@@ -28,13 +28,6 @@
 
 import logging
 from typing import Union, Iterable, Callable
-
-<<<<<<< HEAD
-from .continuum import Annotator, Continuum, Unit
-from typing import Union, Iterable, Callable, List, Tuple
-from sortedcontainers import SortedSet
-=======
->>>>>>> c41c4278
 import numpy as np
 import numpy.random
 from pyannote.core import Segment
@@ -241,17 +234,10 @@
         if split:
             self.splits_shuffle(continuum)
         if include_ref:
-<<<<<<< HEAD
-            assert self._reference_annotator not in continuum.annotators, "Reference annotator can't be included as " \
-                                                                          "an annotator with the same name is in the " \
-                                                                          "generated corpus."
-            for unit in self._reference_continuum._annotations[next(iter(self._reference_continuum.annotators))]:
-=======
             assert (self._reference_annotator not in continuum.annotators,
                     "Reference annotator can't be included as "
                     "an annotator with the same name is in the "
                     "generated corpus.")
-            for unit in self._reference_continuum[next(iter(self._reference_continuum.annotators))]:
->>>>>>> c41c4278
+            for unit in self._reference_continuum.iter_annotator(next(iter(self._reference_continuum.annotators))):
                 continuum.add(self._reference_annotator, unit.segment, unit.annotation)
         return continuum